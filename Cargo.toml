[package]
name = "to-html"
version = "0.1.4"
authors = ["Ludwig Stecher <ludwig.stecher@gmx.de>"]
description = "Render a terminal with ANSI colors as HTML"
categories = ["command-line-utilities"]
repository = "https://github.com/Aloso/to-html"
documentation = "https://docs.rs/to-html"
homepage = "https://github.com/Aloso/to-html"
readme = "README.md"
edition = "2021"
license = "MIT"
keywords = ["color", "cli", "terminal", "html"]
exclude = ["docs"]

[workspace]
members = ["crates/*"]

# See more keys and their definitions at https://doc.rust-lang.org/cargo/reference/manifest.html

[dependencies]
fake-tty = { path = "./crates/fake-tty", version = "0.3.1" }
ansi-to-html = { path = "./crates/ansi-to-html", version = "0.1.3" }
clap = { version = "4.1.10", features = ["derive", "wrap_help"] }
dirs-next = "2.0.0"
logos = "0.12.1"
<<<<<<< HEAD
thiserror = "1.0.33"
serde = { version = "1.0.159", features = ["derive"] }
basic-toml = "0.1.2"
=======
thiserror = "1.0.40"
>>>>>>> f899aa8b

[profile.dev.package."*"]
opt-level = 1

[profile.release]
lto = "thin"<|MERGE_RESOLUTION|>--- conflicted
+++ resolved
@@ -24,13 +24,9 @@
 clap = { version = "4.1.10", features = ["derive", "wrap_help"] }
 dirs-next = "2.0.0"
 logos = "0.12.1"
-<<<<<<< HEAD
-thiserror = "1.0.33"
 serde = { version = "1.0.159", features = ["derive"] }
 basic-toml = "0.1.2"
-=======
 thiserror = "1.0.40"
->>>>>>> f899aa8b
 
 [profile.dev.package."*"]
 opt-level = 1
